"""A test suite to work against the dev instance at NCI."""

import os
import pytest
from meorg_client.client import Client
import meorg_client.utilities as mu
from conftest import store
import tempfile as tf


def _get_authenticated_client() -> Client:
    """Get an authenticated client for tests.

    Returns
    -------
    meorg_client.client.Client
        Client object.

    Raises
    ------
    TypeError
        Raised with test secrets are not set in the environment.
    """

    # Get the details from the environment.
    email = os.environ.get("MEORG_EMAIL")
    password = os.environ.get("MEORG_PASSWORD")
    model_output_id = os.environ.get("MEORG_MODEL_OUTPUT_ID")

    # Connect
    client = Client(email=email, password=password)

    # Ensure everything is set
    if None in [email, password, model_output_id, client.base_url]:
        raise TypeError("Test Secrets not set!!!")

    # Attach the model output id for convenience in testing
    client._model_output_id = model_output_id

    return client


def _get_test_file():
    return os.path.join(mu.get_installed_data_root(), "test/test.txt")


@pytest.fixture
def client() -> Client:
    return _get_authenticated_client()


@pytest.fixture
def test_filepath() -> str:
    """Get a test filepath from the installation.

    Returns
    -------
    str
        Path to the test filepath.
    """
    return os.path.join(mu.get_installed_data_root(), "test/test.txt")


def test_login():
    """Test login."""
    _client = _get_authenticated_client()
    assert "X-Auth-Token" in _client.headers.keys()


def test_list_endpoints(client: Client):
    """Test list_endpoints."""
    response = client.list_endpoints()
    assert client.success()
    assert isinstance(response, dict)


def test_upload_file(client: Client, test_filepath: str):
    """Test the uploading of a file."""
<<<<<<< HEAD
    # Upload the file.
    filepath = _get_test_file()

=======
>>>>>>> 3a40fd6a
    # Upload the file
    response = client.upload_files(test_filepath)

    # Make sure it worked
    assert client.success()

    # Store the response.
    store.set("file_upload", response)


def test_upload_file_multiple(client: Client, test_filepath: str):
    """Test the uploading of a file."""

    # Upload the file
    response = client.upload_files([test_filepath, test_filepath])

    # Make sure it worked
    assert client.success()

    # Store the response.
    store.set("file_upload_multiple", response)


<<<<<<< HEAD
def test_file_list(client):
    """Test the list of files for a model output."""
=======
def test_file_list(client: Client):
    """Test the listinf of files for a model output."""
>>>>>>> 3a40fd6a
    response = client.list_files(client._model_output_id)
    assert client.success()
    assert isinstance(response.get("data").get("files"), list)


def test_attach_files_to_model_output(client: Client):
    # Get the file id from the job id
    file_id = store.get("file_upload").get("data").get("files")[0].get("file")

    # Attach it to the model output
    _ = client.attach_files_to_model_output(client._model_output_id, [file_id])

    assert client.success()


def test_start_analysis(client: Client):
    """Test starting an analysis."""
    response = client.start_analysis(client._model_output_id)
    assert client.success()
    store.set("start_analysis", response)


def test_get_analysis_status(client: Client):
    """Test getting the analysis status."""
    # Get the analysis id from the store
    analysis_id = store.get("start_analysis").get("data").get("analysisId")
    _ = client.get_analysis_status(analysis_id)
    assert client.success()


@pytest.mark.xfail(strict=False)
def test_upload_file_large(client: Client):
    """Test the uploading of a large-ish file."""

    # Create an in-memory 10mb file
    size = 10000000
    data = bytearray(os.urandom(size))

    with tf.NamedTemporaryFile() as tmp:
        # Write and set cursor
        tmp.write(data)
        tmp.seek(0)

        # tmp files have no extension, so we have to rename them
        new_name = tmp.name + ".nc"
        os.rename(tmp.name, new_name)
        tmp.name = new_name

        # Upload and ensure it worked
        _ = client.upload_files(new_name)

    assert client.success()


<<<<<<< HEAD
def test_upload_files_with_attach(client):
    """Test that the upload can also attach in the same method call."""
    filepath = _get_test_file()
    _ = client.upload_files([filepath, filepath], attach_to=client._model_output_id)
    assert client.success()


def test_logout(client):
=======
def test_upload_file_parallel(client: Client, test_filepath: str):
    """Test the uploading of a file."""
    # Upload the file
    responses = client.upload_files_parallel([test_filepath, test_filepath], n=2)

    # Make sure it worked
    assert all(
        [response.get("data").get("files")[0].get("file") for response in responses]
    )


def test_logout(client: Client):
>>>>>>> 3a40fd6a
    """Test logout."""
    client.logout()
    assert "X-Auth-Token" not in client.headers.keys()<|MERGE_RESOLUTION|>--- conflicted
+++ resolved
@@ -76,12 +76,6 @@
 
 def test_upload_file(client: Client, test_filepath: str):
     """Test the uploading of a file."""
-<<<<<<< HEAD
-    # Upload the file.
-    filepath = _get_test_file()
-
-=======
->>>>>>> 3a40fd6a
     # Upload the file
     response = client.upload_files(test_filepath)
 
@@ -105,13 +99,8 @@
     store.set("file_upload_multiple", response)
 
 
-<<<<<<< HEAD
-def test_file_list(client):
-    """Test the list of files for a model output."""
-=======
 def test_file_list(client: Client):
     """Test the listinf of files for a model output."""
->>>>>>> 3a40fd6a
     response = client.list_files(client._model_output_id)
     assert client.success()
     assert isinstance(response.get("data").get("files"), list)
@@ -166,16 +155,13 @@
     assert client.success()
 
 
-<<<<<<< HEAD
-def test_upload_files_with_attach(client):
+def test_upload_files_with_attach(client: Client):
     """Test that the upload can also attach in the same method call."""
     filepath = _get_test_file()
     _ = client.upload_files([filepath, filepath], attach_to=client._model_output_id)
     assert client.success()
 
 
-def test_logout(client):
-=======
 def test_upload_file_parallel(client: Client, test_filepath: str):
     """Test the uploading of a file."""
     # Upload the file
@@ -188,7 +174,6 @@
 
 
 def test_logout(client: Client):
->>>>>>> 3a40fd6a
     """Test logout."""
     client.logout()
     assert "X-Auth-Token" not in client.headers.keys()