--- conflicted
+++ resolved
@@ -217,26 +217,15 @@
             self.headers.pop("X-User-Id", None)
             self.headers.pop("X-Auth-Token", None)
 
-<<<<<<< HEAD
-    def upload_files_parallel(self, files: list, n: int = 2):
-=======
     def upload_files_parallel(self, files: Union[str, Path, list], n: int = 2):
->>>>>>> 3a40fd6a
         """Upload files in parallel.
 
         Parameters
         ----------
-<<<<<<< HEAD
-        files : list
-            List of file paths.
-        n : int, optional
-            Number of threads to use, by default 2
-=======
         files : Union[str, Path, list]
             A path to a file, or a list of paths.
         n : int, optional
             Number of threads to use, by default 2.
->>>>>>> 3a40fd6a
 
         Returns
         -------
@@ -247,11 +236,7 @@
         # Ensure the object is actually iterable
         files = mu.ensure_list(files)
 
-<<<<<<< HEAD
-        # Sequential case, single file provided
-=======
         # Single file provided, don't bother starting the pool
->>>>>>> 3a40fd6a
         if len(files) == 1:
             return self.upload_files(files)
 
