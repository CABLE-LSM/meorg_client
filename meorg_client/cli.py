"""Command Line Interface"""

import click
from meorg_client.client import Client
import meorg_client.utilities as mcu
from meorg_client import __version__
import os
import sys
import getpass
from pathlib import Path
import json


def _get_client() -> Client:
    """Get an authenticated client.

    Returns
    -------
    meorg_client.client.Client
        Client object.
    """
    # Get the dev-mode flag from the environment, better than passing the dev flag everywhere.
    dev_mode = os.getenv("MEORG_DEV_MODE", "0") == "1"

    credentials = mcu.get_user_data_filepath("credentials.json")
    credentials_dev = mcu.get_user_data_filepath("credentials-dev.json")

    # In dev mode and the configuration file exists
    if dev_mode and credentials_dev.is_file():
        credentials = mcu.load_user_data("credentials-dev.json")

    # In dev mode and it doesn't (i.e. Actions)
    elif dev_mode and not credentials_dev.is_file():
        credentials = dict(
            email=os.getenv("MEORG_EMAIL"), password=os.getenv("MEORG_PASSWORD")
        )

    # Production credentials
    else:
        credentials = mcu.load_user_data("credentials.json")

    # Get the client
    return Client(
        email=credentials["email"], password=credentials["password"], dev_mode=dev_mode
    )


def _call(func: callable, **kwargs) -> dict:
    """Simple wrapper to handle exceptions.

    Exceptions are captured broadly and raw error message printed before non-zero exit.

    Parameters
    ----------
    func : callable
        Method to call.
    **kwargs :
        Additional arguments to method.

    Returns
    -------
    dict
        Response dictionary.
    """
    try:
        return func(**kwargs)
    except Exception as ex:
        click.echo(ex.msg, err=True)

        # Bubble up the exception
        if os.getenv("MEORG_DEV_MODE") == "1":
            raise

        sys.exit(1)


@click.group(context_settings=dict(help_option_names=["-h", "--help"]))
@click.version_option(version=__version__)
def cli():
    """
    ModelEvaluation.org client utility.

    For more detail run:
    meorg [SUBCOMMAND] --help
    """
    pass


@click.command("list")
def list_endpoints():
    """
    List the available endpoints for the server.
    """
    client = _get_client()
    endpoints = _call(client.list_endpoints)

    for url, config in endpoints.get("paths").items():
        for method in config.keys():
            out = " ".join(
                [
                    method.upper(),
                    url,
                    endpoints.get("paths")[url][method]["description"],
                ]
            )

            click.echo(out)


@click.command("upload")
@click.argument("file_path", nargs=-1)
<<<<<<< HEAD
@click.option(
    "--attach_to",
    default=None,
    help="Supply a model output id to immediately attach the file to.",
)
def file_upload(file_path, attach_to=None):
=======
def file_upload(file_path: tuple):
>>>>>>> 3a40fd6a
    """
    Upload a file to the server.

    Prints Job ID on success, which is used by file-status to check transfer status.

    If attach_to is used then no ID is returned.
    """
    client = _get_client()

    # Upload the file, get the job ID
    response = _call(client.upload_files, files=list(file_path), attach_to=attach_to)

    # Different logic if we are attaching to a model output immediately
    if not attach_to:
        files = response.get("data").get("files")
        for f in files:
            click.echo(f.get("file"))
    else:
        click.echo("SUCCESS")


@click.command("upload_parallel")
@click.argument("file_paths", nargs=-1)
@click.option(
    "-n", default=2, help="Number of simultaneous parallel uploads (default=2)."
)
def file_upload_parallel(file_paths: tuple, n: int = 2):
    """Upload files in parallel.

    Parameters
    ----------
    file_paths : tuple
        Sequence of file paths.
    n : int, optional
        Number of parallel uploads, by default 2
    """
    client = _get_client()
    responses = _call(client.upload_files_parallel, files=list(file_paths), n=n)
    for response in responses:
        click.echo(response.get("data").get("files")[0].get("file"))


@click.command("list")
@click.argument("id")
def file_list(id: str):
    """
    List the files currently attached to a model output.

    Prints 1 File ID per line.
    """
    client = _get_client()
    response = _call(client.list_files, id=id)

    for f in response.get("data").get("files"):
        click.echo(f)


@click.command("attach")
@click.argument("file_id")
@click.argument("output_id")
def file_attach(file_id: str, output_id: str):
    """
    Attach a file to a model output.
    """
    client = _get_client()

    _ = _call(client.attach_files_to_model_output, id=output_id, files=[file_id])

    click.echo("SUCCESS")


@click.command("start")
@click.argument("id")
def analysis_start(id: str):
    """
    Start the analysis for the model output id.

    Prints the Analysis ID, which can be used in analysis-status.
    """
    client = _get_client()

    response = _call(client.start_analysis, id=id)

    if client.success():
        analysis_id = response.get("data").get("analysisId")
        click.echo(analysis_id)


@click.command("status")
@click.argument("id")
def analysis_status(id: str):
    """
    Get the status of the analysis.

    Prints the status of the analysis and the URL to the dashboard.
    """
    client = _get_client()
    response = _call(client.get_analysis_status, id=id)
    status = response.get("status")

    # Error case
    if status == "error":
        click.echo(response.get("message"), err=True)
        sys.exit(1)

    # Get the status out of the data object
    status = response.get("data").get("status")
    url = response.get("data").get("url")

    click.echo(status)
    click.echo(url)


@click.command()
@click.option(
    "--dev", is_flag=True, default=False, help="Setup for the development server."
)
def initialise(dev: bool = False):
    """
    Initialise the client on the system.
    """
    email = input("Enter your email for modelevaluation.org: ")
    password = getpass.getpass("Enter your password for modelevaluation.org: ")

    click.echo("Testing connection...")
    client = Client(dev_mode=dev)

    try:
        client.login(email, password)
    except Exception as ex:
        click.echo("Unable to establish connection to server.", err=True)
        click.echo(ex.msg, err=True)
        sys.exit(1)

    click.echo("Connection established.")

    # Build out the dictionary and save it to the user home.
    credentials = dict(email=email, password=password)

    filename = "credentials.json" if not dev else "credentials-dev.json"

    cred_dir = Path.home() / ".meorg"
    cred_dir.mkdir(parents=True, exist_ok=True)
    cred_filepath = cred_dir / filename
    json.dump(credentials, open(cred_filepath, "w"), indent=4)

    click.echo("Credentials written to " + str(cred_filepath))


# Add groups for nested subcommands
@click.group("endpoints", help="API endpoint commands.")
def cli_endpoints():
    pass


@click.group("file", help="File commands.")
def cli_file():
    pass


@click.group("analysis", help="Analysis commands.")
def cli_analysis():
    pass


# Add file commands
cli_file.add_command(file_list)
cli_file.add_command(file_upload)
cli_file.add_command(file_upload_parallel)
cli_file.add_command(file_attach)

# Add endpoint commands
cli_endpoints.add_command(list_endpoints)

# Add analysis commands
cli_analysis.add_command(analysis_start)
cli_analysis.add_command(analysis_status)

# Add subparsers to the master
cli.add_command(cli_endpoints)
cli.add_command(cli_file)
cli.add_command(cli_analysis)
cli.add_command(initialise)


if __name__ == "__main__":
    cli()<|MERGE_RESOLUTION|>--- conflicted
+++ resolved
@@ -109,16 +109,12 @@
 
 @click.command("upload")
 @click.argument("file_path", nargs=-1)
-<<<<<<< HEAD
 @click.option(
     "--attach_to",
     default=None,
     help="Supply a model output id to immediately attach the file to.",
 )
 def file_upload(file_path, attach_to=None):
-=======
-def file_upload(file_path: tuple):
->>>>>>> 3a40fd6a
     """
     Upload a file to the server.
 
